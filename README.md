# Daringsby Workspace

This repository contains a Rust workspace with three crates:

- **psyche** – a library crate providing the `Psyche` type
- **lingproc** – helper LLM abstractions
- **pete** – a binary crate depending on `psyche`

The `psyche` crate also defines a `Summarizer` trait used to build modular
cognitive layers. Each `Summarizer` asynchronously digests a batch of lower
level impressions and produces a higher-level `Impression<T>`. A lightweight
`Wit<I, O>` trait is available for incrementally observing inputs and emitting
periodic impressions of type `O`. The `Prehension` helper buffers incoming
impressions and summarizes them using a `Summarizer`.

The unified cognitive model centers on two types:

* `Stimulus<T>` – any observed item or prior impression with a timestamp.
* `Impression<T>` – interprets stimuli into a summarized thought with an optional emoji.
* `Experience<T>` – a stored impression paired with a vector embedding and unique id.

The first layer, **Quick**, groups raw `Sensation`s from sensors into an `Instant`. Higher Wits such as `Will`, `Memory`, and `Heart` react to these Instants.

`Psyche` starts with a prompt asking the LLM to respond in one or two sentences at most. You can override it with `set_system_prompt`.
Pete's mouth streams audio one sentence at a time so long replies don't block.

Example with the `OllamaProvider`:

```rust,no_run
use lingproc::OllamaProvider;
use psyche::Psyche;

let narrator = OllamaProvider::new("http://localhost:11434", "mistral").unwrap();
let voice = OllamaProvider::new("http://localhost:11434", "mistral").unwrap();
let vectorizer = OllamaProvider::new("http://localhost:11434", "mistral").unwrap();
use psyche::{Ear, Mouth};
use async_trait::async_trait;

struct DummyMouth;
#[async_trait]
impl Mouth for DummyMouth {
    async fn speak(&self, _t: &str) {}
    async fn interrupt(&self) {}
    fn speaking(&self) -> bool { false }
}

struct DummyEar;
#[async_trait]
impl Ear for DummyEar {
    async fn hear_self_say(&self, _t: &str) {}
    async fn hear_user_say(&self, _t: &str) {}
}

struct DummyVoice;
#[async_trait]
<<<<<<< HEAD
impl lingproc::Chatter for DummyVoice {
    async fn chat(&self, _s: &str, _h: &[lingproc::Message]) -> anyhow::Result<lingproc::ChatStream> {
=======
impl psyche::ling::Chatter for DummyVoice {
    async fn chat(&self, _s: &str, _h: &[psyche::ling::Message]) -> anyhow::Result<psyche::ling::TextStream> {
>>>>>>> cbf19340
        Ok(Box::pin(tokio_stream::once(Ok("😊".to_string()))))
    }
}

let psyche = Psyche::new(
    Box::new(narrator),
    Box::new(voice),
    Box::new(vectorizer),
    std::sync::Arc::new(psyche::NoopMemory),
    std::sync::Arc::new(DummyMouth),
    std::sync::Arc::new(DummyEar),
);
// replace the dummy mouth with your own implementation
let speaking = std::sync::Arc::new(std::sync::atomic::AtomicBool::new(false));
let (bus, _rx) = pete::EventBus::new();
let bus = std::sync::Arc::new(bus);
let display = std::sync::Arc::new(pete::ChannelMouth::new(bus.clone(), speaking.clone()));
#[cfg(feature = "tts")]
let tts = std::sync::Arc::new(psyche::PlainMouth::new(
    std::sync::Arc::new(pete::TtsMouth::new(
        bus.event_sender(),
        speaking.clone(),
        std::sync::Arc::new(pete::CoquiTts::new(
            "http://localhost:5002/api/tts",
            Some("p123".into()),
            Some("en".into()),
        )),
    )) as std::sync::Arc<dyn Mouth>
));
#[cfg(feature = "tts")]
let mouth = std::sync::Arc::new(psyche::AndMouth::new(vec![display.clone(), tts]));
#[cfg(feature = "tts")]
let mouth = std::sync::Arc::new(psyche::TrimMouth::new(mouth));
#[cfg(not(feature = "tts"))]
let mouth = display.clone() as std::sync::Arc<dyn Mouth>;
let mouth = std::sync::Arc::new(psyche::TrimMouth::new(mouth));
psyche.set_mouth(mouth);
psyche.set_emotion("😊"); // initial expression
// Ask the Will what to do next
let will = psyche::WillSummarizer::new(Box::new(DummyVoice));
let decision = will
    .digest(&[psyche::Impression { headline: "".into(), details: None, raw_data: "say hi".to_string() }])
    .await?;
assert_eq!(decision.headline, "Speak.");
will.command_voice_to_speak(None); // allow Pete to respond
// Build a custom instruction with the prompt generator
let custom = psyche::WillPrompt::default().build("say hi");
assert!(custom.contains("Pete"));
// Customize or replace the default prompt if desired
psyche.set_system_prompt("Respond with two sentences.");
psyche.set_echo_timeout(std::time::Duration::from_secs(1));
// make Pete wait for you to speak first
psyche.set_speak_when_spoken_to(true);
psyche.run().await;
assert!(!psyche.speaking());
```


Run tests with:

```sh
cargo test
```

Run the web server with the built-in Ollama support:

```sh
cargo run -p pete -- \
  --chatter-host http://localhost:11434 --chatter-model mistral \
  --wits-host http://localhost:11434 --wits-model mistral \
  --embeddings-host http://localhost:11434 --embeddings-model mistral \
  --qdrant-url http://localhost:6333 \
  --neo4j-uri bolt://localhost:7687 \
  --neo4j-user neo4j \
  --neo4j-pass password

To enable audio output via Coqui TTS, build with the optional `tts` feature and
provide the TTS server URL and optional voice parameters:

```sh
cargo run -p pete --features tts -- \
  --chatter-host http://localhost:11434 --chatter-model mistral \
  --wits-host http://localhost:11434 --wits-model mistral \
  --embeddings-host http://localhost:11434 --embeddings-model mistral \
  --qdrant-url http://localhost:6333 \
  --neo4j-uri bolt://localhost:7687 \
  --neo4j-user neo4j \
  --neo4j-pass password \
  --tts-url http://localhost:5002/api/tts \
  --tts-speaker-id p123 \
  --tts-language-id en

Use `--auto-voice N` to have Pete speak automatically every N seconds during development.
The default fallback response of "I'm listening." can be disabled with `--no-fallback-turn`.

To serve the interface over HTTPS provide a certificate and key:

```sh
cargo run -p pete -- \
  --chatter-host http://localhost:11434 --chatter-model mistral \
  --wits-host http://localhost:11434 --wits-model mistral \
  --embeddings-host http://localhost:11434 --embeddings-model mistral \
  --tls-cert cert.pem --tls-key key.pem
```
## Web Interface

After starting the server, navigate to `http://localhost:3000/` (or `https://localhost:3000/` when TLS is enabled) to open the built-in web face.
The interface communicates over WebSocket at `ws://localhost:3000/ws` (or `wss://localhost:3000/ws` when using HTTPS).
Another WebSocket at `/debug` streams debugging information from the Wits.
The `/debug/psyche` HTTP endpoint returns JSON with the sensation buffer length
and last tick time for each registered Wit.
Navigate to `/debug/wit/{label}` to view the latest prompt and response for a
specific Wit in real time.
Speech arrives as `say` messages:
```json
{ "type": "say", "data": { "words": "hi", "audio": "UklGRg==" } }
```
Emotion updates arrive via `Emote` messages containing an emoji string:
```json
{ "type": "Emote", "data": "😐" }
```
Debug thoughts are sent as `Think` messages. Connection status is shown in the sidebar.

Fetch the raw conversation log at `/conversation`:

```sh
curl http://127.0.0.1:3000/conversation
```

Which returns JSON like:

```json
[{"role":"system","content":"You are PETE \u2014 ..."}, {"role":"user","content":"Hi"}]
```

### Logging

Set `RUST_LOG=info` when running the server to enable helpful tracing output.

### Simulation Utility

Run `cargo run -p pete --bin simulate -- text "hello"` to send a text message to
the running server. Use the `image` subcommand with a file path to simulate an
image sensation.<|MERGE_RESOLUTION|>--- conflicted
+++ resolved
@@ -53,13 +53,8 @@
 
 struct DummyVoice;
 #[async_trait]
-<<<<<<< HEAD
-impl lingproc::Chatter for DummyVoice {
-    async fn chat(&self, _s: &str, _h: &[lingproc::Message]) -> anyhow::Result<lingproc::ChatStream> {
-=======
 impl psyche::ling::Chatter for DummyVoice {
-    async fn chat(&self, _s: &str, _h: &[psyche::ling::Message]) -> anyhow::Result<psyche::ling::TextStream> {
->>>>>>> cbf19340
+    async fn chat(&self, _s: &str, _h: &[lingproc::Message]) -> anyhow::Result<lingproc::TextStream> {
         Ok(Box::pin(tokio_stream::once(Ok("😊".to_string()))))
     }
 }
