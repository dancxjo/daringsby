--- conflicted
+++ resolved
@@ -5,7 +5,10 @@
   <title>Pete Console</title>
   <script src="https://cdn.tailwindcss.com"></script>
   <style>
-    #log.chat-log { white-space: pre-wrap; overflow-y: auto; }
+    #log.chat-log, #trace.chat-log {
+      white-space: pre-wrap;
+      overflow-y: auto;
+    }
   </style>
   <script src="https://cdn.jsdelivr.net/npm/alpinejs@3.x.x/dist/cdn.min.js" defer></script>
 </head>
@@ -16,20 +19,16 @@
       <div id="log-status" x-text="logStatus" class="text-xs font-semibold text-gray-500"></div>
     </aside>
     <main class="flex flex-col flex-1 p-6 space-y-4">
-<<<<<<< HEAD
-      <div id="log" x-ref="log" class="chat-log p-2 bg-gray-50 rounded flex flex-col space-y-1 flex-grow"></div>
+      <ul id="log" x-ref="log" class="chat-log p-2 bg-gray-50 rounded flex flex-col space-y-1 flex-grow list-none">
+        <template x-for="(msg, i) in log" :key="i">
+          <li :class="msg.role" x-text="msg.text"></li>
+        </template>
+      </ul>
       <div id="trace" x-ref="trace" class="chat-log p-2 bg-gray-900 text-gray-100 text-xs font-mono rounded flex flex-col space-y-1 h-40 overflow-y-auto">
         <template x-for="(l, idx) in logs" :key="idx">
           <div :class="l.level === 'error' ? 'text-red-400' : l.level === 'warn' ? 'text-yellow-300' : l.level === 'debug' ? 'text-gray-400' : 'text-white'" x-text="l.text"></div>
         </template>
       </div>
-=======
-      <ul id="log" x-ref="log" class="chat-log p-2 bg-gray-50 rounded flex flex-col space-y-1 flex-grow list-none">
-        <template x-for="(msg, i) in log" :key="i">
-          <li :class="msg.role" x-text="msg.text"></li>
-        </template>
-      </ul>
->>>>>>> 91a4a639
       <form class="flex gap-2 mt-auto" @submit.prevent="send">
         <label for="input" class="sr-only">Message</label>
         <input type="text" autofocus class="flex-grow border rounded px-3 py-2" placeholder="Say something..." x-model="input" />
