use async_trait::async_trait;
<<<<<<< HEAD
use lingproc::{Chatter, Doer, Instruction, Message, Vectorizer};
=======
use psyche::ling::{Chatter, Doer, Instruction, Message, TextStream, Vectorizer};
>>>>>>> cbf19340
use tokio_stream::StreamExt;

struct Dummy;

#[async_trait]
impl Doer for Dummy {
    async fn follow(&self, i: Instruction) -> anyhow::Result<String> {
        Ok(format!("do:{}", i.command))
    }
}

#[async_trait]
impl Chatter for Dummy {
<<<<<<< HEAD
    async fn chat(&self, _s: &str, h: &[Message]) -> anyhow::Result<lingproc::ChatStream> {
=======
    async fn chat(&self, _s: &str, h: &[Message]) -> anyhow::Result<TextStream> {
>>>>>>> cbf19340
        let msg = format!("say:{}", h.len());
        Ok(Box::pin(tokio_stream::once(Ok(msg))))
    }
}

#[async_trait]
impl Vectorizer for Dummy {
    async fn vectorize(&self, t: &str) -> anyhow::Result<Vec<f32>> {
        Ok(vec![t.len() as f32])
    }
}

#[tokio::test]
async fn dummy_traits() {
    let d = Dummy;
    assert_eq!(
        d.follow(Instruction {
            command: "a".into(),
            images: Vec::new()
        })
        .await
        .unwrap(),
        "do:a"
    );
    let hist = vec![Message::user("hi"), Message::assistant("hey")];
    let mut stream = d.chat("sys", &hist).await.unwrap();
    let mut res = String::new();
    while let Some(chunk) = stream.next().await.transpose().unwrap() {
        res.push_str(&chunk);
    }
    assert_eq!(res, "say:2");
    assert_eq!(d.vectorize("xyz").await.unwrap(), vec![3.0]);
}<|MERGE_RESOLUTION|>--- conflicted
+++ resolved
@@ -1,9 +1,5 @@
 use async_trait::async_trait;
-<<<<<<< HEAD
-use lingproc::{Chatter, Doer, Instruction, Message, Vectorizer};
-=======
-use psyche::ling::{Chatter, Doer, Instruction, Message, TextStream, Vectorizer};
->>>>>>> cbf19340
+use lingproc::{Chatter, Doer, Instruction, Message, TextStream, Vectorizer};
 use tokio_stream::StreamExt;
 
 struct Dummy;
@@ -17,11 +13,7 @@
 
 #[async_trait]
 impl Chatter for Dummy {
-<<<<<<< HEAD
-    async fn chat(&self, _s: &str, h: &[Message]) -> anyhow::Result<lingproc::ChatStream> {
-=======
     async fn chat(&self, _s: &str, h: &[Message]) -> anyhow::Result<TextStream> {
->>>>>>> cbf19340
         let msg = format!("say:{}", h.len());
         Ok(Box::pin(tokio_stream::once(Ok(msg))))
     }
