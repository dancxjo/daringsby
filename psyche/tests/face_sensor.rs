--- conflicted
+++ resolved
@@ -1,10 +1,6 @@
 use async_trait::async_trait;
 use futures::{StreamExt, pin_mut};
-<<<<<<< HEAD
-use lingproc::{Chatter, Doer, Instruction, Message, Vectorizer};
-=======
-use psyche::ling::{Chatter, Doer, Instruction, Message, TextStream, Vectorizer};
->>>>>>> cbf19340
+use lingproc::{Chatter, Doer, Instruction, Message, TextStream, Vectorizer};
 use psyche::{
     Ear, ImageData, Mouth, Psyche, Sensation, Sensor, Topic,
     sensors::face::{DummyDetector, FaceDetector, FaceInfo, FaceSensor},
@@ -37,11 +33,7 @@
     }
     #[async_trait]
     impl Chatter for Dummy {
-<<<<<<< HEAD
-        async fn chat(&self, _: &str, _: &[Message]) -> anyhow::Result<lingproc::ChatStream> {
-=======
-        async fn chat(&self, _: &str, _: &[Message]) -> anyhow::Result<TextStream> {
->>>>>>> cbf19340
+        async fn chat(&self, _: &str, _: &[Message]) -> anyhow::Result<lingproc::TextStream> {
             Ok(Box::pin(tokio_stream::once(Ok("hi".to_string()))))
         }
     }
