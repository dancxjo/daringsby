use axum_server::tls_rustls::RustlsConfig;
use clap::Parser;
use dotenvy::dotenv;
#[cfg(feature = "ear")]
use pete::ChannelEar;
#[cfg(feature = "eye")]
use pete::EyeSensor;
#[cfg(feature = "face")]
use pete::FaceSensor;
#[cfg(feature = "geo")]
use pete::GeoSensor;
<<<<<<< HEAD
=======
use pete::HeartbeatSensor;
>>>>>>> 87a449f5
use pete::{
    AppState, ChannelMouth, NoopEar, NoopSensor, app, init_logging, listen_user_input,
    ollama_psyche,
};
#[cfg(feature = "tts")]
use pete::{CoquiTts, TtsMouth};
#[cfg(feature = "tts")]
use psyche::PlainMouth;
use psyche::{Ear, GeoLoc, ImageData, Mouth, Sensation, Sensor, TrimMouth};
use std::{
    net::SocketAddr,
    sync::{
        Arc,
        atomic::{AtomicBool, AtomicUsize},
    },
};
use tokio::sync::mpsc;
use tracing::info;

#[derive(Parser)]
#[command(author, version, about)]
struct Cli {
    /// Address to bind the HTTP server
    #[arg(long, default_value = "127.0.0.1:3000")]
    addr: String,
    /// URL of the chatter Ollama server
    #[arg(long, env = "CHATTER_HOST", default_value = "http://localhost:11434")]
    chatter_host: String,
    /// Model name to use for chatter
    #[arg(long, env = "CHATTER_MODEL", default_value = "mistral")]
    chatter_model: String,
    /// URL of the wits Ollama server
    #[arg(long, env = "WITS_HOST", default_value = "http://localhost:11434")]
    wits_host: String,
    /// Model name to use for wits
    #[arg(long, env = "WITS_MODEL", default_value = "mistral")]
    wits_model: String,
    /// URL of the embeddings Ollama server
    #[arg(
        long,
        env = "EMBEDDINGS_HOST",
        default_value = "http://localhost:11434"
    )]
    embeddings_host: String,
    /// Model name to use for embeddings
    #[arg(long, env = "EMBEDDINGS_MODEL", default_value = "mistral")]
    embeddings_model: String,
    /// URL of the Coqui TTS server
    #[arg(
        long,
        env = "COQUI_URL",
        default_value = "http://localhost:5002/api/tts"
    )]
    tts_url: String,
    /// Optional speaker ID for the TTS voice
    #[arg(long, env = "SPEAKER")]
    tts_speaker_id: Option<String>,
    /// Optional language ID for the TTS voice
    #[arg(long)]
    tts_language_id: Option<String>,
    /// Path to TLS certificate in PEM format
    #[arg(long)]
    tls_cert: Option<String>,
    /// Path to TLS private key in PEM format
    #[arg(long)]
    tls_key: Option<String>,
    /// Allow the voice to speak every N seconds automatically
    #[arg(long)]
    auto_voice: Option<u64>,
    /// URL of the Qdrant service
    #[arg(long, env = "QDRANT_URL", default_value = "http://localhost:6333")]
    qdrant_url: String,
    /// Neo4j bolt URI
    #[arg(long, env = "NEO4J_URI", default_value = "bolt://localhost:7687")]
    neo4j_uri: String,
    /// Neo4j username
    #[arg(long, env = "NEO4J_USER", default_value = "neo4j")]
    neo4j_user: String,
    /// Neo4j password
    #[arg(long, env = "NEO4J_PASS", default_value = "password")]
    neo4j_pass: String,
}

#[tokio::main(flavor = "multi_thread")]
async fn main() -> anyhow::Result<()> {
    let (bus, user_rx) = pete::EventBus::new();
    let bus = Arc::new(bus);
    init_logging(bus.log_sender());
    dotenv().ok();
    let _ = dbg!(std::env::var("CHATTER_MODEL"));
    let cli = Cli::parse();

    info!(%cli.addr, "starting server");

    let mut psyche = ollama_psyche(
        &cli.chatter_host,
        &cli.chatter_model,
        &cli.wits_host,
        &cli.wits_model,
        &cli.embeddings_host,
        &cli.embeddings_model,
        &cli.qdrant_url,
        &cli.neo4j_uri,
        &cli.neo4j_user,
        &cli.neo4j_pass,
    )?;
    psyche.enable_all_debug().await;
    let speaking = Arc::new(AtomicBool::new(false));
    let connections = Arc::new(AtomicUsize::new(0));
    #[cfg(feature = "tts")]
    let base_mouth: Arc<dyn Mouth> = {
        let tts = Arc::new(TtsMouth::new(
            bus.event_sender(),
            speaking.clone(),
            Arc::new(CoquiTts::new(
                cli.tts_url,
                cli.tts_speaker_id,
                cli.tts_language_id,
            )),
        )) as Arc<dyn Mouth>;
        Arc::new(PlainMouth::new(tts)) as Arc<dyn Mouth>
    };
    #[cfg(not(feature = "tts"))]
    let base_mouth: Arc<dyn Mouth> =
        Arc::new(ChannelMouth::new(bus.clone(), speaking.clone())) as Arc<dyn Mouth>;
    let mouth = Arc::new(TrimMouth::new(base_mouth)) as Arc<dyn Mouth>;
    psyche.set_mouth(mouth.clone());
    psyche.set_emotion("😐");
    psyche.set_connection_counter(connections.clone());
    let conversation = psyche.conversation();
    let voice = psyche.voice();
    #[cfg(feature = "ear")]
    let ear: Arc<dyn Ear> = {
        psyche.add_sense(ChannelEar::DESCRIPTION.into());
        Arc::new(ChannelEar::new(
            psyche.input_sender(),
            speaking.clone(),
            voice.clone(),
        )) as Arc<dyn Ear>
    };
    #[cfg(not(feature = "ear"))]
    let ear: Arc<dyn Ear> = Arc::new(NoopEar) as Arc<dyn Ear>;
    #[cfg(feature = "eye")]
    let (eye_tx, mut eye_rx) = mpsc::unbounded_channel();
    #[cfg(feature = "eye")]
    let eye: Arc<dyn Sensor<ImageData>> = {
        let sensor = Arc::new(EyeSensor::new(eye_tx)) as Arc<dyn Sensor<ImageData>>;
        psyche.add_sense(sensor.describe().into());
        sensor
    };
    #[cfg(not(feature = "eye"))]
    let eye: Arc<dyn Sensor<ImageData>> = Arc::new(NoopSensor) as Arc<dyn Sensor<ImageData>>;

    #[cfg(feature = "face")]
    let face_sensor = Arc::new(FaceSensor::new(
        Arc::new(psyche::DummyDetector::default()),
        psyche::QdrantClient::default(),
        psyche.topic_bus(),
    ));
    #[cfg(feature = "face")]
    {
        psyche.add_sense(face_sensor.describe().into());
    }
    #[cfg(all(feature = "eye", feature = "face"))]
    {
        let forward = psyche.input_sender();
        let face_clone = face_sensor.clone();
        tokio::spawn(async move {
            while let Some(s) = eye_rx.recv().await {
                if let Sensation::Of(any) = &s {
                    if let Some(img) = any.downcast_ref::<ImageData>() {
                        face_clone.sense(img.clone()).await;
                    }
                }
                let _ = forward.send(s);
            }
        });
    }

    #[cfg(feature = "geo")]
    let geo: Arc<dyn Sensor<GeoLoc>> = {
        let g = Arc::new(GeoSensor::new(psyche.input_sender())) as Arc<dyn Sensor<GeoLoc>>;
        psyche.add_sense(g.describe().into());
        g
    };
    #[cfg(not(feature = "geo"))]
    let geo: Arc<dyn Sensor<GeoLoc>> = Arc::new(NoopSensor) as Arc<dyn Sensor<GeoLoc>>;

    let heartbeat = HeartbeatSensor::new(psyche.input_sender());
    senses.push(heartbeat.describe());
    tokio::spawn(listen_user_input(user_rx, ear.clone(), voice.clone()));

    if let Some(secs) = cli.auto_voice {
        let v = voice.clone();
        tokio::spawn(async move {
            let dur = std::time::Duration::from_secs(secs);
            loop {
                tokio::time::sleep(dur).await;
                v.permit(None);
            }
        });
    }

    let mut wit_rx = psyche.wit_reports();
    let debug_handle = psyche.debug_handle();
    let bus_clone = bus.clone();
    tokio::spawn(async move {
        while let Ok(r) = wit_rx.recv().await {
            bus_clone.publish_wit(r);
        }
    });
    let mut event_rx = psyche.subscribe();
    let bus_events = bus.clone();
    tokio::spawn(async move {
        while let Ok(evt) = event_rx.recv().await {
            bus_events.publish_event(evt);
        }
    });
    psyche.add_sense("Pete experiences a heartbeat sensation roughly every minute, which reminds him that time is passing.".into());
    let system_prompt = psyche.described_system_prompt();
    psyche.set_system_prompt(system_prompt.clone());
    tokio::spawn(async move {
        psyche.run().await;
    });

    let state = AppState {
        bus: bus.clone(),
        ear: ear.clone(),
        eye: eye.clone(),
        geo: geo.clone(),
        conversation,
        connections,
        system_prompt: Arc::new(tokio::sync::Mutex::new(system_prompt)),
        psyche_debug: debug_handle,
    };
    let app = app(state);

    let addr: SocketAddr = cli.addr.parse()?;
    info!(%addr, "listening");
    if let (Some(cert), Some(key)) = (cli.tls_cert.as_deref(), cli.tls_key.as_deref()) {
        let config = RustlsConfig::from_pem_file(cert, key).await?;
        axum_server::bind_rustls(addr, config)
            .serve(app.into_make_service())
            .await?;
    } else {
        let listener = tokio::net::TcpListener::bind(addr).await?;
        axum::serve(listener, app.into_make_service()).await?;
    }
    Ok(())
}<|MERGE_RESOLUTION|>--- conflicted
+++ resolved
@@ -9,10 +9,7 @@
 use pete::FaceSensor;
 #[cfg(feature = "geo")]
 use pete::GeoSensor;
-<<<<<<< HEAD
-=======
 use pete::HeartbeatSensor;
->>>>>>> 87a449f5
 use pete::{
     AppState, ChannelMouth, NoopEar, NoopSensor, app, init_logging, listen_user_input,
     ollama_psyche,
