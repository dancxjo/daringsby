//! # Pete — An Embodied Consciousness Host
//!
//! This crate provides the server and runtime harness for Pete, an experimental
//! embodied artificial consciousness.
//!
//! It connects Pete’s [`psyche::Psyche`] — the cognitive core — to a real-world
//! environment via sensors, actuators, and multimodal communication channels such
//! as audio, video, geolocation, and WebSockets.
//!
//! ## Responsibilities
//!
//! - Hosts and runs the [`Psyche`] instance
//! - Provides `Mouth` and `Ear` implementations for speaking and listening
//! - Bridges between sensor input (camera, mic, GPS, etc.) and Pete’s cognitive
//!   Wits
//! - Serves WebSocket endpoints for live frontend interaction
//! - Routes textual, audio, and emotional output back to clients
//! - Launches background processing (e.g., speech recognition, TTS, face
//!   detection)
//!
//! ## Components
//!
//! - [`Body`]: Shared state container for the live app
//! - [`main.rs`]: Pete’s entry point and lifecycle wiring
//! - [`psyche_factory.rs`]: Assembles the cognitive architecture (Wits, Topics,
//!   Memory)
//! - [`tts_mouth.rs`]: TTS backend for generating speech (e.g., via Coqui)
//! - [`voice.rs`]: The inner voice agent that turns intention into words
//!
//! Pete is not just a chatbot. It is a cognitive agent with evolving memory,
//! emotion, and embodied presence. This crate provides the scaffolding and
//! external limbs through which that mind interfaces with the world.

mod ear;
mod event_bus;
mod logging;
mod motor;
mod mouth;
mod ollama;
mod psyche_factory;
mod sensor;
mod simulator;
#[cfg(feature = "tts")]
mod tts_mouth;
mod web;

#[cfg(feature = "ear")]
pub use ear::ChannelEar;
pub use ear::NoopEar;
pub use event_bus::EventBus;
pub use logging::init_logging;
pub use motor::LoggingMotor;
pub use mouth::{ChannelMouth, NoopMouth};
pub use ollama::ollama_provider_from_args;
#[cfg(feature = "face")]
pub use psyche::FaceSensor;
#[cfg(feature = "tts")]
pub use psyche::traits::{Tts, TtsStream};
pub use psyche_factory::{dummy_psyche, ollama_psyche};
pub use sensor::NoopSensor;
#[cfg(feature = "eye")]
pub use sensor::eye::EyeSensor;
#[cfg(feature = "geo")]
pub use sensor::geo::GeoSensor;
pub use sensor::heartbeat::HeartbeatSensor;
pub use simulator::Simulator;
#[cfg(feature = "tts")]
pub use tts_mouth::{CoquiTts, TtsMouth};
pub use web::{
<<<<<<< HEAD
    Body, app, conversation_log, index, listen_user_input, log_ws_handler, psyche_debug,
    toggle_wit_debug, wit_debug_page, ws_handler,
=======
    Body, WsRequest, app, conversation_log, index, listen_user_input, log_ws_handler,
    parse_data_url, psyche_debug, toggle_wit_debug, wit_debug_page, ws_handler,
>>>>>>> 581c322e
};<|MERGE_RESOLUTION|>--- conflicted
+++ resolved
@@ -67,11 +67,8 @@
 #[cfg(feature = "tts")]
 pub use tts_mouth::{CoquiTts, TtsMouth};
 pub use web::{
-<<<<<<< HEAD
     Body, app, conversation_log, index, listen_user_input, log_ws_handler, psyche_debug,
     toggle_wit_debug, wit_debug_page, ws_handler,
-=======
-    Body, WsRequest, app, conversation_log, index, listen_user_input, log_ws_handler,
-    parse_data_url, psyche_debug, toggle_wit_debug, wit_debug_page, ws_handler,
->>>>>>> 581c322e
+    WsRequest, 
+    parse_data_url, 
 };