// TODO: This causes tests to hang.
// test roundtrip_speech has been running for over 60 seconds
// test test_speak_and_echo_loop has been running for over 60 seconds

// use async_trait::async_trait;
// use psyche::{Ear, Mouth, Sensation};
// use std::sync::Arc;

// /// Dummy mouth that records what was said.
// struct TestMouth {
//     spoken: Arc<tokio::sync::Mutex<Vec<String>>>,
// }

// #[async_trait]
// impl Mouth for TestMouth {
//     async fn speak(&self, text: &str) {
//         self.spoken.lock().await.push(text.to_string());
//     }
//     async fn interrupt(&self) {}
//     fn speaking(&self) -> bool {
//         false
//     }
// }

// /// Dummy ear that records what was heard.
// struct TestEar {
//     heard_self: Arc<tokio::sync::Mutex<Vec<String>>>,
//     heard_user: Arc<tokio::sync::Mutex<Vec<String>>>,
// }

// #[async_trait]
// impl Ear for TestEar {
//     async fn hear_self_say(&self, text: &str) {
//         self.heard_self.lock().await.push(text.to_string());
//     }

//     async fn hear_user_say(&self, text: &str) {
//         self.heard_user.lock().await.push(text.to_string());
//     }
// }

// #[tokio::test]
// async fn test_speak_and_echo_loop() {
//     let spoken = Arc::new(tokio::sync::Mutex::new(Vec::new()));
//     let heard_self = Arc::new(tokio::sync::Mutex::new(Vec::new()));
//     let heard_user = Arc::new(tokio::sync::Mutex::new(Vec::new()));

//     let mouth = Arc::new(TestMouth {
//         spoken: spoken.clone(),
//     });
//     let ear = Arc::new(TestEar {
//         heard_self: heard_self.clone(),
//         heard_user: heard_user.clone(),
//     });

//     let mut psyche = test_psyche(mouth.clone(), ear.clone());
//     psyche.set_speak_when_spoken_to(true);
//     let sender = psyche.input_sender();

//     let handle = tokio::spawn(async move { psyche.run().await });

//     sender
//         .send(Sensation::HeardUserVoice("Hello there".into()))
//         .unwrap();
//     tokio::time::sleep(std::time::Duration::from_millis(50)).await;
//     sender.send(Sensation::HeardOwnVoice("Hi".into())).unwrap();
//     handle.await.unwrap();
//     tokio::time::sleep(std::time::Duration::from_millis(200)).await;

//     let said = spoken.lock().await.clone();
//     let heard = heard_self.lock().await.clone();
//     let heard_u = heard_user.lock().await.clone();

//     assert!(said.iter().any(|s| s.contains("Hi")));
//     assert!(heard.iter().any(|s| s.contains("Hi")));
//     assert!(heard_u.iter().any(|s| s.contains("Hello")));
// }

// fn test_psyche(mouth: Arc<dyn Mouth>, ear: Arc<dyn Ear>) -> psyche::Psyche {
//     use futures::stream;
<<<<<<< HEAD
//     use lingproc::{ChatStream, Chatter, Doer, Instruction, Message, Vectorizer};
=======
//     use psyche::ling::{TextStream, Chatter, Doer, Instruction, Message, Vectorizer};
>>>>>>> cbf19340
//     use std::pin::Pin;

//     struct DummyLLM;

//     #[async_trait]
//     impl Doer for DummyLLM {
//         async fn follow(&self, _instruction: Instruction) -> anyhow::Result<String> {
//             Ok("Done".into())
//         }
//     }

//     #[async_trait]
//     impl Chatter for DummyLLM {
//         async fn chat(
//             &self,
//             _system_prompt: &str,
//             _history: &[Message],
//         ) -> anyhow::Result<TextStream> {
//             Ok(Box::pin(stream::iter(vec![Ok("Hi".into())])))
//         }
//     }

//     #[async_trait]
//     impl Vectorizer for DummyLLM {
//         async fn vectorize(&self, _text: &str) -> anyhow::Result<Vec<f32>> {
//             Ok(vec![0.1, 0.2, 0.3])
//         }
//     }

//     psyche::Psyche::new(
//         Box::new(DummyLLM),
//         Box::new(DummyLLM),
//         Box::new(DummyLLM),
//         std::sync::Arc::new(psyche::NoopMemory),
//         mouth,
//         ear,
//     )
// }

// #[tokio::test]
// async fn roundtrip_speech() {
//     let spoken = Arc::new(tokio::sync::Mutex::new(Vec::new()));
//     let mouth = Arc::new(TestMouth {
//         spoken: spoken.clone(),
//     });
//     let mut psyche = test_psyche(
//         mouth.clone(),
//         Arc::new(TestEar {
//             heard_self: Default::default(),
//             heard_user: Default::default(),
//         }),
//     );
//     psyche.set_speak_when_spoken_to(true);
//     let input = psyche.input_sender();
//     let handle = tokio::spawn(async move { psyche.run().await });
//     input
//         .send(Sensation::HeardUserVoice("hello".into()))
//         .unwrap();
//     tokio::time::sleep(std::time::Duration::from_millis(50)).await;
//     input.send(Sensation::HeardOwnVoice("Hi".into())).unwrap();
//     handle.await.unwrap();
//     assert!(!spoken.lock().await.is_empty());
// }<|MERGE_RESOLUTION|>--- conflicted
+++ resolved
@@ -78,11 +78,7 @@
 
 // fn test_psyche(mouth: Arc<dyn Mouth>, ear: Arc<dyn Ear>) -> psyche::Psyche {
 //     use futures::stream;
-<<<<<<< HEAD
-//     use lingproc::{ChatStream, Chatter, Doer, Instruction, Message, Vectorizer};
-=======
-//     use psyche::ling::{TextStream, Chatter, Doer, Instruction, Message, Vectorizer};
->>>>>>> cbf19340
+//     use lingproc::{TextStream, Chatter, Doer, Instruction, Message, Vectorizer};
 //     use std::pin::Pin;
 
 //     struct DummyLLM;
