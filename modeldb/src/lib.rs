--- conflicted
+++ resolved
@@ -1,17 +1,5 @@
 use serde::{Deserialize, Serialize};
 
-<<<<<<< HEAD
-/// Metadata describing an available language model.
-///
-/// ```
-/// use modeldb::{AiModel, ModelRepository};
-/// let mut repo = ModelRepository::new();
-/// repo.add_model(AiModel {
-///     name: "gpt4".into(),
-///     supports_images: true,
-///     speed: Some(1.0),
-///     cost_per_token: Some(0.02),
-=======
 /// Basic information about an AI model.
 ///
 /// The struct stores simple metadata that can be used to select an
@@ -28,7 +16,6 @@
 ///     supports_images: true,
 ///     speed: Some(1.0),
 ///     cost_per_token: Some(0.01),
->>>>>>> 9e0c6f7b
 /// });
 /// assert!(repo.find("gpt4").is_some());
 /// ```
@@ -44,20 +31,6 @@
     pub cost_per_token: Option<f32>,
 }
 
-<<<<<<< HEAD
-/// Simple in-memory collection of [`AiModel`]s.
-///
-/// ```
-/// use modeldb::{AiModel, ModelRepository};
-/// let mut repo = ModelRepository::new();
-/// repo.add_model(AiModel {
-///     name: "foo".into(),
-///     supports_images: false,
-///     speed: None,
-///     cost_per_token: None,
-/// });
-/// assert!(repo.find("foo").is_some());
-=======
 /// Collection of available [`AiModel`]s.
 ///
 /// # Examples
@@ -74,7 +47,6 @@
 /// });
 /// let model = repo.find("gpt4").unwrap();
 /// assert!(model.supports_images);
->>>>>>> 9e0c6f7b
 /// ```
 pub struct ModelRepository {
     models: Vec<AiModel>,
