# Agent Instructions

This repository is a Rust workspace.

## Setup

* Install the stable Rust toolchain.
* Ensure the `rustfmt` and `clippy` components are installed.
* Run `cargo fetch` to warm the cache before testing.

## Running & Testing

* Run tests with `cargo test` from the repository root.
* Format with `cargo fmt`.
* Use `tracing` macros for all logging.
* Initialize logging in binaries with `tracing_subscriber::fmt::init()`.

## Project Layout

* Crate `pete` depends on local crate `psyche`.
* Crates should be logically modular; split files beyond \~200 lines.

## Code Practices

* Prefer traits for abstraction (`Mouth`, `Ear`, `Wit`).
* Use `Summarizer` when batching impressions into higher-level summaries.
* Document new traits with examples and unit tests.
* Sensors expose `description()` for prompt inclusion.
* Prefer `AndMouth` when composing multiple `Mouth` implementations.
* Use `TrimMouth` to skip speaking empty/whitespace-only text.
* Inline emoji in responses convey emotional tone.
* Do **not** emit `Event::IntentionToSay` for empty or whitespace-only text.
* Skip sending `Event::StreamChunk` when the chunk is empty or whitespace.
* Build prompts using dedicated structs like `WillPrompt`.
* `ChannelMouth` emits `Event::Speech` per parsed sentence without audio.
* `Conversation::add_*` merges consecutive same-role messages.
* Use the `Motor` trait for host actions. Implementations live in `pete`.

## Frontend

Static assets live under `frontend/dist` and are served by the `pete` binary.
Navigate to `http://localhost:3000/` to load the web face which connects to
`ws://localhost:3000/ws`.

### Frontend Notes

The previous Deno-based client has been removed. Update the files in
`frontend/dist` directly to change the interface.
* Queue audio playback on the client so clips never overlap.
<<<<<<< HEAD
* Define CSS variables in `styles.css` to control colors and fonts.
=======
* Reuse a single `<audio>` element for speech playback so controls remain visible.
* After playing speech audio, send an `Echo` message with the spoken text so the conversation log records assistant dialogue.
* Define CSS variables in `styles.css` to control colors and fonts.
* Keep the thought bubble hidden until there is text to display.
>>>>>>> 10b59239
* Serve over HTTPS by passing `--tls-cert` and `--tls-key` to the `pete` binary.

## Communication

* Expose WebSocket chat at `/ws`, forwarding all `Psyche` events.
* Debug information from Wits streams via `/debug`.
* SSE endpoints like `/chat` are deprecated; use WebSocket only.

## Audio / TTS

* The `tts` feature streams audio from Coqui TTS.
* Configure with `--tts-url` CLI flag.
* Build the `pete` binary with `--features tts` to enable audio.
* Stub TTS in tests to avoid delays.
* Do not include the `style_wav` parameter when calling Coqui TTS.
* Speech is emitted via `Event::Speech { text, audio }`.

## Specialized Notes

* `Wit` runs asynchronously and infrequently — do not block main loop. Implement
  tick-based summarization when possible.
* Voice should **only** generate dialogue; all decisions routed through `Will`.
* Memory graph (Neo4j) and embedding DB (Qdrant) must stay in sync.
* Long-lived impressions are stored as `Impression<T>` with headline, detail, and raw data.
* Use `Prehension` when buffering impressions for summarization. `Wit` is generic over input and output types.

## Contributor Notes

* Use meaningful commit messages.
* Keep README examples up to date with public APIs.
* Document all new CLI arguments and environment flags.
* Avoid `echo $?`; rely on return values/output checks.
* Favor TDD/BDD when adding features; write failing tests first.
* There is no bundled frontend. Connect your own WebSocket client to
  `ws://localhost:3000/ws`.

## LLM Integration

* Fast LLMs (e.g. Ollama) for `Will`, `Voice`, `Combobulator`.
* Slow/idle LLMs for `Memory`, `Narrator`.
* Only `Will` may invoke `Voice::take_turn`.
* `Voice::take_turn` extracts emoji and emits `Event::EmotionChanged`.
* `Voice` will not speak until `Will::command_voice_to_speak` grants permission.
* `Voice::permit` is idempotent and returns early when already ready.
* `WillWit::tick` may call `voice.permit(Some(prompt))` to trigger speech when rules allow.

## Additional Suggestions

* Consider adding unit tests that simulate full conversation loops (with mocked `Mouth`, `Ear`, `Voice`).
* Consider adding CLI test scaffolding for mocking TTS/Neo4j/Qdrant.
* Ensure that `Wit<Instant>` is fed only when it has sufficient `Sensation` inputs — fail early otherwise.
* Be mindful of the single-CPU assumption — prefer concurrency without heavy parallelism.
* When skipping speech for empty responses, increment the turn counter so the conversation loop can exit.
* Log Coqui TTS request URLs with `info!(%url, "requesting TTS")` to ease debugging misconfigured endpoints.
* Log each Wit tick with its name and keep loops alive even when idle.

This document reflects the current cognitive and runtime architecture of Pete Daringsby. Keep it consistent with the latest design discussions and behavior changes.<|MERGE_RESOLUTION|>--- conflicted
+++ resolved
@@ -47,14 +47,11 @@
 The previous Deno-based client has been removed. Update the files in
 `frontend/dist` directly to change the interface.
 * Queue audio playback on the client so clips never overlap.
-<<<<<<< HEAD
 * Define CSS variables in `styles.css` to control colors and fonts.
-=======
 * Reuse a single `<audio>` element for speech playback so controls remain visible.
 * After playing speech audio, send an `Echo` message with the spoken text so the conversation log records assistant dialogue.
 * Define CSS variables in `styles.css` to control colors and fonts.
 * Keep the thought bubble hidden until there is text to display.
->>>>>>> 10b59239
 * Serve over HTTPS by passing `--tls-cert` and `--tls-key` to the `pete` binary.
 
 ## Communication
