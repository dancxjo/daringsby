# Repo Guidelines

## Programmatic Checks
- Run `cargo test --all` before committing when feasible. If the full test
  suite is too slow, run targeted tests (e.g. `cargo test -p <crate>` or
  `cargo test <path>::<test_name>`).

## Development Tips
- During day‑to‑day coding, prefer targeted tests (e.g. `cargo test -p <crate>`)
  to avoid long waits. Save the full `--all` runs for just before a commit.
- Keep dependency caches around between runs to reduce network activity.

## Development
- Follow BDD/TDD principles; add tests alongside new features.
- Use concise commit messages.
- Prefer doc tests and examples for public APIs to aid understanding.
- When testing streams created with `async_stream`, ensure you poll once more
  after the final item to trigger any cleanup logic.
- When storing timestamped data, prefer field names `when` and `what` for
<<<<<<< HEAD
  clarity.

## Project Overview
Daringsby houses several Rust crates forming a toy cognitive system named Pete. Events flow through sensors into a `Heart` of `Wit`s which summarize and store experiences.

### Layout
- `lingproc/` – LLM processors, providers and scheduler
- `modeldb/`  – catalog of available models
- `psyche/`   – sensors, event bus, heart/wit logic and web server
- `memory/`   – graph and vector memory abstractions
- `pete/`     – binary launching the web interface
=======
    clarity.
- Each psyche should create its own `EventBus` and web server. Avoid globals.
>>>>>>> 5601be56
<|MERGE_RESOLUTION|>--- conflicted
+++ resolved
@@ -17,19 +17,15 @@
 - When testing streams created with `async_stream`, ensure you poll once more
   after the final item to trigger any cleanup logic.
 - When storing timestamped data, prefer field names `when` and `what` for
-<<<<<<< HEAD
   clarity.
+- Each psyche should create its own `EventBus` and web server. Avoid globals.
 
 ## Project Overview
-Daringsby houses several Rust crates forming a toy cognitive system named Pete. Events flow through sensors into a `Heart` of `Wit`s which summarize and store experiences.
+Daringsby houses several Rust crates forming a model cognitive system named Pete. Events flow through sensors into a `Heart` of `Wit`s which summarize and store experiences.
 
 ### Layout
 - `lingproc/` – LLM processors, providers and scheduler
 - `modeldb/`  – catalog of available models
 - `psyche/`   – sensors, event bus, heart/wit logic and web server
 - `memory/`   – graph and vector memory abstractions
-- `pete/`     – binary launching the web interface
-=======
-    clarity.
-- Each psyche should create its own `EventBus` and web server. Avoid globals.
->>>>>>> 5601be56
+- `pete/`     – binary launching the web interface