# AGENT Instructions

This repository is now a Rust workspace.

- Install the stable Rust toolchain before running tests.
- Run tests with `cargo test` from the repository root.
- Format with `cargo fmt` when possible.
- Ensure the `rustfmt` component is installed so formatting can run offline.
- Crate `pete` depends on the local `psyche` crate.
- Keep examples and inline docs up to date with code changes.
- Update README examples whenever new public APIs are added.
- When adding binary arguments or library APIs, update tests accordingly.
- Keep `index.html` minimal and updated to connect to `ws://localhost:3000/ws`.
- Display the WebSocket connection status in the page for debugging.
- The chat page uses Alpine.js for binding; preserve this dependency when updating `index.html`.
- Render the chat log as a `<ul>` with `<li>` elements for each message.
- Run `cargo fetch` before testing to warm the cache.
- When embedding `index.html` in the `pete` crate, use `include_str!("../../index.html")`.
- Keep the chat script in `index.html` and `pete/build.rs` in sync.
 - Expose WebSocket chat at `/ws` that forwards psyche events.
 - The server no longer exposes the `/chat` SSE endpoint; real-time events are
   WebSocket-only.
- Use `tracing` macros for all logging.
- Initialize logging in binaries with `tracing_subscriber::fmt::init()`.
- When files grow beyond roughly 200 lines, break them into logical modules.
- Avoid using `echo $?` to verify command success; rely on command output.
- Prefer lightweight test dependencies; stub heavy external services like TTS
  engines to keep CI fast.
<<<<<<< HEAD
- Compose multiple `Mouth` implementations using `AndMouth` when both audio and
  textual output are required.
=======
- `ChannelMouth` emits `Event::IntentionToSay` for each parsed sentence.
>>>>>>> b5bd5ca8
<|MERGE_RESOLUTION|>--- conflicted
+++ resolved
@@ -26,9 +26,6 @@
 - Avoid using `echo $?` to verify command success; rely on command output.
 - Prefer lightweight test dependencies; stub heavy external services like TTS
   engines to keep CI fast.
-<<<<<<< HEAD
 - Compose multiple `Mouth` implementations using `AndMouth` when both audio and
   textual output are required.
-=======
-- `ChannelMouth` emits `Event::IntentionToSay` for each parsed sentence.
->>>>>>> b5bd5ca8
+- `ChannelMouth` emits `Event::IntentionToSay` for each parsed sentence.